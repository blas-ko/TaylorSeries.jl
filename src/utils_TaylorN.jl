--- conflicted
+++ resolved
@@ -762,36 +762,17 @@
 
 ## TODO: Integration...
 
-<<<<<<< HEAD
-## Evaluates a Taylor polynomial on a given point ##
-# NEEDS REVISION since results are not quite precise
-function evaluate{T<:Number,S<:Number}(a::HomogeneousPolynomial{T},
-        vals::Array{S,1} )
-=======
-#= Evaluates a Taylor polynomial on a given point, by applying Horner's
+#=
+Evaluates a Taylor polynomial on a given point, by applying Horner's
 rule in each variable. Returns the independent coefficient of the
 TaylorN result.
 =#
 function evaluate{T<:Number,S<:Union(Real,Complex)}(a::HomogeneousPolynomial{T},
     vals::Array{S,1} )
->>>>>>> 7f6e90c0
 
     numVars = get_numVars()
     @assert length(vals) == numVars
     R = promote_type(T,S)
-<<<<<<< HEAD
-    suma = zero(R)
-    order = a.order
-    @inbounds indTb = indicesTable[order+1]
-    num_coeffs = sizeTable[order+1]
-
-    for pos = num_coeffs:-1:1
-        @inbounds iIndices = indTb[pos]
-        @inbounds c = a.coeffs[pos]
-        c == zero(R) && continue
-        @inbounds for k = 1:numVars
-            c *= vals[k]^iIndices[k]
-=======
     suma = convert(TaylorN{R}, a)
 
     for nv = 1:numVars
@@ -847,112 +828,6 @@
             suma += suma_ord
         else
             suma = suma*val + suma_ord
->>>>>>> 7f6e90c0
-        end
-    end
-
-    return suma
-end
-
-<<<<<<< HEAD
-function evaluate{T<:Number,S<:Number}(a::TaylorN{T}, vals::Array{S,1} )
-    @assert length(vals) == get_numVars()
-=======
-function horner{T<:Number,S<:Number}(a::TaylorN{T},
-    @compat b::Tuple{Int,S} )
-
-    nv, val = b
-    @assert 1 <= nv <= get_numVars()
->>>>>>> 7f6e90c0
-    R = promote_type(T,S)
-
-    suma = TaylorN(zero(R), a.order)
-    for ord = a.order:-1:0
-        @inbounds polH = a.coeffs[ord+1]
-<<<<<<< HEAD
-        suma += evaluate( polH, vals )
-    end
-
-    return suma
-end
-
-evaluate{T<:Number}(a::TaylorN{T}) = a.coeffs[1].coeffs[1]
-
-#=
-WIP: improve evaluate
-
-evaluate (above) yields *not so accurate* results due to accumulation of
-round-off errors. Below, I implement a different algorithm (evaluateNew),
-which essentially consists on applying Horner's rule for one variable.
-
-So far, this has only be tested in 2-variable expansions.
-
-Functions are not exported
-=#
-function evaluateNew{T<:Number,S<:Number}(a::HomogeneousPolynomial{T},
-        vals::Array{S,1} )
-
-    numVars = get_numVars()
-    @assert length(vals) == numVars
-    R = promote_type(T,S)
-    suma = convert(TaylorN{R}, a)
-
-    for nv = 1:numVars
-        suma = horner(suma, (nv, vals[nv]))
-=======
-        suma += horner( polH, b)
->>>>>>> 7f6e90c0
-    end
-    suma
-end
-
-<<<<<<< HEAD
-function evaluateNew{T<:Number,S<:Number}(a::TaylorN{T}, vals::Array{S,1} )
-    numVars = get_numVars()
-    @assert length(vals) == numVars
-    R = promote_type(T,S)
-    suma = convert(TaylorN{R}, a)
-
-    for nv = 1:numVars
-        suma = horner(suma, (nv, vals[nv]))
-    end
-
-    return suma
-end
-
-evaluateNew{T<:Number}(a::TaylorN{T}) = evaluateNew(a, zeros(T, get_numVars()))
-
-## Evaluates HomogeneousPolynomials and TaylorN on a val of the nv variable
-## using Horner's rule on the nv variable
-function horner{T<:Number,S<:Number}(a::HomogeneousPolynomial{T},
-        @compat b::Tuple{Int,S} )
-
-    nv, val = b
-    numVars = get_numVars()
-    @assert 1 <= nv <= numVars
-    R = promote_type(T,S)
-    @inbounds indTb = indicesTable[a.order+1]
-    suma = TaylorN(zero(R), a.order)
-
-    # Horner's rule on the nv variable
-    for ord = a.order : -1 : 0
-        suma_ord = TaylorN(zero(R), a.order)
-        posOrd = order_posTb(a.order, nv, ord)
-        neworder = a.order-ord
-        for pos in posOrd
-            c = a.coeffs[pos]
-            iIndices = copy(indTb[pos])
-            iIndices[nv] = 0
-            kdic = hash(iIndices)
-            newpos = posTable[neworder+1][kdic]
-            zhp = HomogeneousPolynomial(zero(R), neworder)
-            zhp.coeffs[newpos] = a.coeffs[pos]
-            suma_ord += TaylorN(zhp, a.order)
-        end
-        if ord == a.order
-            suma += suma_ord
-        else
-            suma = suma*val + suma_ord
         end
     end
 
@@ -974,8 +849,6 @@
     suma
 end
 
-=======
->>>>>>> 7f6e90c0
 @doc """
 Returns the vector position (of the homogeneous-polynomial) of order `order`, where
 the variable `nv` has order `ord`
